#!/usr/bin/env python
# -*- coding: utf-8 -*-
# vi:et:sw=4 ts=4

# Copyright (C) 2014 Puneeth Nanjundaswamy <puneeth@netapp.com>
# Copyright (C) 2007 - 2011 Arnd Hannemann <arnd@arndnet.de>
# Copyright (C) 2013 Alexander Zimmermann <alexander.zimmermann@netapp.com>
#
# This program is free software; you can redistribute it and/or modify it
# under the terms and conditions of the GNU General Public License,
# version 2, as published by the Free Software Foundation.
#
# This program is distributed in the hope that it will be useful, but WITHOUT
# ANY WARRANTY; without even the implied warranty of MERCHANTABILITY or
# FITNESS FOR A PARTICULAR PURPOSE. See the GNU General Public License for
# more details.

# python imports
import textwrap
from twisted.internet import defer, reactor
from collections import defaultdict
from logging import info
import sys
import time
import ConfigParser

# fabric imports (pip install fabric)
from fabric.api import *
from fabric import tasks
from fabric.colors import green, red, yellow
from fabric.api import env, run, sudo, task, hosts, execute
from fabric.context_managers import cd, settings, hide
from fabric.network import disconnect_all
import fabric.state

# tcp-eval imports
from measurement import measurement, tests

# common options used for all ntests
opts = dict(fg_bin="~/bin/flowgrind", duration=10, dump=None)

delay = 20
# repeat loop
iterations = range(1)

# inner loop with different scenario settings
scenarios = [dict(scenario_label="New Reno", cc="reno"),
<<<<<<< HEAD
#             dict(scenario_label="Cubic", cc="cubic")
=======
             #dict(scenario_label="Cubic", cc="cubic")
>>>>>>> c95245b2
             #dict( scenario_label = "Native Linux DS",flowgrind_cc="reno",flowgrind_opts=["-O","s=TCP_REORDER_MODULE=native","-A","s"] ),
             #dict( scenario_label = "Native Linux TS",flowgrind_cc="reno",flowgrind_opts=["-O","s=TCP_REORDER_MODULE=native","-A","s"] ),
             #dict( scenario_label = "TCP-aNCR CF", flowgrind_cc="reno",flowgrind_opts=["-O","s=TCP_REORDER_MODULE=ancr",   "-O", "s=TCP_REORDER_MODE=1","-A","s"]),
             #dict( scenario_label = "TCP-aNCR AG", flowgrind_cc="reno",flowgrind_opts=["-O","s=TCP_REORDER_MODULE=ancr",   "-O", "s=TCP_REORDER_MODE=2","-A","s"]),
]


class TcpaNCRMeasurement(measurement.Measurement):
    """This Measurement will run tests of several scenarios:
       - Each scenario is defined by it's flowgrind options.
       - One test of a scenario consists of parallel runs (flows)
         between all pairs defined in the pairs file.
       - One measurement-iteration will run one test of each scenario.
       - The number of iterations is determined by the "iterations" variable.
    """

    def __init__(self):
        """Constructor of the object"""
        """Creates a new TcpEvaluationMeasurement object"""

        # create top-level parser
        description = textwrap.dedent("""\
                Creates successively four TCP flows with four different TCP
                reordering algorithms: Linux TS, Linux DS, TCP-aNCR Agressive
                careful limited retransmit. On all TCP senders all reordering algorithms
                must be available and be allowable to be set . Run 'sudo sysctl
                -a | grep reordering' to check.""")
        measurement.Measurement.__init__(self, description=description)
        self.logprefix = ""
        self.parser.add_argument("pairfile", metavar="FILE", type=str,
                                 help="Set file to load node pairs from")
        self.delay = delay
        self.later_args_list = []

        # initialization of the config parser
        self.config = ConfigParser.RawConfigParser()
        self.dictCharIp = dict()
        self.dictIpCount = defaultdict(list)

    def apply_options(self):
        """Set options"""

        measurement.Measurement.apply_options(self)
        self.config.readfp(open(self.args.pairfile))

        if not (self.config.has_section("PAIRS") and self.config.has_section("CONFIGURATION")):
            print ('SECTION(s) missing in config file')
            exit(1)

        self.runs = list()

        #check for all non duplicate pairs from file
        for src, dst in self.config.items("PAIRS"):
            self.runs.append(dict(src=src,dst=dst,run_label=(lambda src,dst: r"%s\\sra%s"%(src,dst))(src,dst)))

        self.dictCharIp = {char:ip for char, ip in self.config.items("CONFIGURATION")}
        print self.dictCharIp

        for char,ip in self.dictCharIp.items():
            self.dictIpCount[ip].append(char)

        for ip, char in self.dictIpCount.items():
            print ip
            print char
        #print self.dictIpCount.items()
        #print self.dictIpCount.keys()
        #print self.dictIpCount.values()

    @defer.inlineCallbacks
    def run_netem(self, reorder, ackreor, rdelay, delay, ackloss, limit, bottleneckbw, mode):

        info("Setting netem..")

        for ip, chars in self.dictIpCount.items():
            fwd_cmd = "sudo tc qdisc %s dev eth0 parent 1:2 handle 20: netem" %mode
            bck_cmd = "sudo tc qdisc %s dev eth0 parent 1:1 handle 10: netem" %mode

            #forward path delay
            if delay == 0:
                fwd_cmd += " delay 0%"
            elif 'fdnode' in chars and not delay == None:
                fwd_cmd += " delay %ums %ums 20%%" %(delay, (int)(delay * 0.1))

            #forward path reordering
            if reorder == 0:
                fwd_cmd += " reorder 0%"
            elif 'fdnode' in chars and not reorder == None:
                fwd_cmd += " reorder %u%% reorderdelay %ums %ums 20%%" %(reorder, (rdelay + delay), (int)(rdelay * 0.1))

            if 'qlnode' in chars and not limit == None:
                fwd_cmd += " limit %u" %limit
                bck_cmd += " limit %u" %limit

            #bottleneck bandwidth
            if 'qlnode' in chars and not bottleneckbw == None:
                tc_cmd = "sudo tc class %s dev eth0 parent 1: classid 1:1 htb rate %umbit; \
                    sudo tc class %s dev eth0 parent 1: classid 1:2 htb rate %umbit" %(mode, bottleneckbw, mode, bottleneckbw)
                tasks.execute(self.exec_sudo, cmd=tc_cmd, hosts=ip)

            #Reverse path delay
            if delay == 0:
                fwd_cmd += " delay 0%"
            elif 'rdnode' in chars and not delay == None:
                # if .5 values are used for delay, account for it by setting forward path one too low, and reverse path one too high
                if (delay % 1) != 0:
                    delay += 1
                bck_cmd += " delay %ums %ums 20%%" %(delay, (int)(delay * 0.1))

            #Reverse path reordering
            if ackreor == 0:
                bck_cmd += " reorder 0%"
            elif 'rrnode' in chars and not ackreor == None:
                bck_cmd += " reorder %u%% reorderdelay %ums %ums 20%%" %(ackreor, (rdelay + delay), (int)(rdelay * 0.1))

            #ack loss
            if 'alnode' in chars and not ackloss == None:
                bck_cmd += " drop %u%%" %(ackloss)

            tasks.execute(self.exec_sudo, cmd=fwd_cmd, hosts=ip)
            tasks.execute(self.exec_sudo, cmd=bck_cmd, hosts=ip)

    @defer.inlineCallbacks
    def run_measurement(self, reorder_mode, var, reorder, ackreor, rdelay, delay, ackloss, limit, bottleneckbw):
        print reorder_mode, var, reorder, ackreor, rdelay, delay, ackloss, limit, bottleneckbw
        for it in iterations:
            for scenario_no in range(len(scenarios)):
                logs = list()
                for run_no in range(len(self.runs)):
                    kwargs = dict()
                    pairs = list()

                    kwargs.update(opts)
                    kwargs.update(self.runs[run_no])

                    kwargs['flowgrind_src'] = kwargs['src']
                    kwargs['flowgrind_dst'] = kwargs['dst']

                    # use a different port for every test
                    kwargs['bport'] = int("%u%u%02u" %(scenario_no + 1, it, run_no))

                    # set logging prefix, tests append _testname
                    self.logprefix="i%03u_s%u_r%u" % (it, scenario_no, run_no)
                    logs.append(self.logprefix)

                    # merge parameter configuration for the tests
                    kwargs.update(scenarios[scenario_no])

                    # Timestamps.. dirty solution
                    ts_cmd = ""
                    if (scenarios[scenario_no]["scenario_label"] == "Native Linux TS"):
                        ts_cmd = "sudo sysctl -w net.ipv4.tcp_timestamps=1"
                    else:
                        ts_cmd = "sudo sysctl -w net.ipv4.tcp_timestamps=0"

                    print ts_cmd
                    print self.runs[run_no].get('src')
                    pairs.append(self.runs[run_no].get('src'))
                    print self.runs[run_no].get('dst')
                    pairs.append(self.runs[run_no].get('dst'))

                    tasks.execute(self.exec_sudo, cmd=ts_cmd, hosts=pairs)

                    # set source and dest for tests
                    # actually run tests
                    info("run test %s" %self.logprefix)

                    yield self.run_netem(reorder, ackreor, rdelay, delay, ackloss, limit, bottleneckbw, "change")
                    yield self.run_test(tests.test_flowgrind, **kwargs)

                # header for analyze script
                for prefix in logs:
                    logfile = open("%s/%s_test_flowgrind" %(self.args.log_dir, prefix), "r+")
                    old = logfile.read() # read everything in the file
                    logfile.seek(0) # rewind
                    logfile.write("""testbed_param_qlimit=%u\n""" \
                        """testbed_param_rdelay=%u\n"""           \
                        """testbed_param_rrate=%u\n"""            \
                        """testbed_param_delay=%f\n"""            \
                        """testbed_param_ackreor=%u\n"""          \
                        """testbed_param_ackloss=%u\n"""          \
                        """testbed_param_reordering=%s\n"""       \
                        """testbed_param_variable=%s\n"""         \
                        """testbed_param_bottleneckbw=%u\n"""       %(limit, rdelay, reorder, delay, ackreor, ackloss, reorder_mode, var, bottleneckbw))
                    logfile.write(old)
                    logfile.close()

                info("Sleeping ..")
                time.sleep(2)

        yield self.tear_down()
        reactor.stop()

    @defer.inlineCallbacks
    def run(self):
        pass

    @parallel
    def exec_sudo(self,cmd):
        print (green(cmd))
        sudo(cmd)

#    @defer.inlineCallbacks
#    def run_all(self):
#        """Main method"""
#
#        yield self.run()
#
    #    reactor.stop()

    def main(self):
        self.parse_options()
        self.apply_options()
#        self.run_all()
        self.run()
        print 'After Run'
        reactor.run()

if __name__ == "__main__":
    TcpaNCRMeasurement().main()<|MERGE_RESOLUTION|>--- conflicted
+++ resolved
@@ -45,16 +45,17 @@
 
 # inner loop with different scenario settings
 scenarios = [dict(scenario_label="New Reno", cc="reno"),
-<<<<<<< HEAD
-#             dict(scenario_label="Cubic", cc="cubic")
-=======
              #dict(scenario_label="Cubic", cc="cubic")
->>>>>>> c95245b2
              #dict( scenario_label = "Native Linux DS",flowgrind_cc="reno",flowgrind_opts=["-O","s=TCP_REORDER_MODULE=native","-A","s"] ),
              #dict( scenario_label = "Native Linux TS",flowgrind_cc="reno",flowgrind_opts=["-O","s=TCP_REORDER_MODULE=native","-A","s"] ),
              #dict( scenario_label = "TCP-aNCR CF", flowgrind_cc="reno",flowgrind_opts=["-O","s=TCP_REORDER_MODULE=ancr",   "-O", "s=TCP_REORDER_MODE=1","-A","s"]),
              #dict( scenario_label = "TCP-aNCR AG", flowgrind_cc="reno",flowgrind_opts=["-O","s=TCP_REORDER_MODULE=ancr",   "-O", "s=TCP_REORDER_MODE=2","-A","s"]),
 ]
+
+env.username = 'puneeth'
+env.password = 'test'
+env.colorize_errors = True
+env.warn_only = False
 
 
 class TcpaNCRMeasurement(measurement.Measurement):
@@ -126,50 +127,66 @@
         for ip, chars in self.dictIpCount.items():
             fwd_cmd = "sudo tc qdisc %s dev eth0 parent 1:2 handle 20: netem" %mode
             bck_cmd = "sudo tc qdisc %s dev eth0 parent 1:1 handle 10: netem" %mode
+            set_fwd_cmd = False
+            set_bck_cmd = False
 
             #forward path delay
-            if delay == 0:
-                fwd_cmd += " delay 0%"
-            elif 'fdnode' in chars and not delay == None:
+            #if delay == 0:
+            #    fwd_cmd += " delay 0%"
+            #elif 'fdnode' in chars and not delay == None:
+            if 'fdnode' in chars and delay:
                 fwd_cmd += " delay %ums %ums 20%%" %(delay, (int)(delay * 0.1))
+                set_fwd_cmd = True
 
             #forward path reordering
-            if reorder == 0:
-                fwd_cmd += " reorder 0%"
-            elif 'fdnode' in chars and not reorder == None:
+            #if reorder == 0:
+            #    fwd_cmd += " reorder 0%"
+            #elif 'fdnode' in chars and not reorder == None:
+            if 'fdnode' in chars and reorder:
                 fwd_cmd += " reorder %u%% reorderdelay %ums %ums 20%%" %(reorder, (rdelay + delay), (int)(rdelay * 0.1))
-
-            if 'qlnode' in chars and not limit == None:
+                set_fwd_cmd = True
+
+            if 'qlnode' in chars and limit:
                 fwd_cmd += " limit %u" %limit
                 bck_cmd += " limit %u" %limit
+                set_fwd_cmd = True
+                set_bck_cmd = True
 
             #bottleneck bandwidth
-            if 'qlnode' in chars and not bottleneckbw == None:
+            if 'qlnode' in chars and bottleneckbw:
                 tc_cmd = "sudo tc class %s dev eth0 parent 1: classid 1:1 htb rate %umbit; \
                     sudo tc class %s dev eth0 parent 1: classid 1:2 htb rate %umbit" %(mode, bottleneckbw, mode, bottleneckbw)
-                tasks.execute(self.exec_sudo, cmd=tc_cmd, hosts=ip)
+                yield tasks.execute(self.exec_sudo, cmd=tc_cmd, hosts=ip)
 
             #Reverse path delay
-            if delay == 0:
-                fwd_cmd += " delay 0%"
-            elif 'rdnode' in chars and not delay == None:
+            #if delay == 0:
+            #    fwd_cmd += " delay 0%"
+            #elif 'rdnode' in chars and not delay == None:
+            if 'rdnode' in chars and delay:
                 # if .5 values are used for delay, account for it by setting forward path one too low, and reverse path one too high
                 if (delay % 1) != 0:
                     delay += 1
                 bck_cmd += " delay %ums %ums 20%%" %(delay, (int)(delay * 0.1))
+                set_bck_cmd = True
 
             #Reverse path reordering
-            if ackreor == 0:
-                bck_cmd += " reorder 0%"
-            elif 'rrnode' in chars and not ackreor == None:
+            #if ackreor == 0:
+            #    bck_cmd += " reorder 0%"
+            #elif 'rrnode' in chars and not ackreor == None:
+#            if 'rrnode' in chars and not ackreor == None:
+            if 'rrnode' in chars and ackreor:
                 bck_cmd += " reorder %u%% reorderdelay %ums %ums 20%%" %(ackreor, (rdelay + delay), (int)(rdelay * 0.1))
+                set_bck_cmd = True
 
             #ack loss
-            if 'alnode' in chars and not ackloss == None:
+            if 'alnode' in chars and ackloss:
                 bck_cmd += " drop %u%%" %(ackloss)
-
-            tasks.execute(self.exec_sudo, cmd=fwd_cmd, hosts=ip)
-            tasks.execute(self.exec_sudo, cmd=bck_cmd, hosts=ip)
+                set_bck_cmd = True
+
+            if set_fwd_cmd:
+                yield tasks.execute(self.exec_sudo, cmd=fwd_cmd, hosts=ip)
+            if set_bck_cmd:
+                yield tasks.execute(self.exec_sudo, cmd=bck_cmd, hosts=ip)
 
     @defer.inlineCallbacks
     def run_measurement(self, reorder_mode, var, reorder, ackreor, rdelay, delay, ackloss, limit, bottleneckbw):
@@ -251,18 +268,9 @@
         print (green(cmd))
         sudo(cmd)
 
-#    @defer.inlineCallbacks
-#    def run_all(self):
-#        """Main method"""
-#
-#        yield self.run()
-#
-    #    reactor.stop()
-
     def main(self):
         self.parse_options()
         self.apply_options()
-#        self.run_all()
         self.run()
         print 'After Run'
         reactor.run()
